<?php

/*
 * This file is part of the JsonSchema package.
 *
 * For the full copyright and license information, please view the LICENSE
 * file that was distributed with this source code.
 */

namespace JsonSchema;

use JsonSchema\Uri\UriRetriever;
<<<<<<< HEAD
=======
use JsonSchema\Uri\Retrievers\UriRetrieverInterface;
use JsonSchema\Exception\ResourceNotFoundException;
>>>>>>> 22d97c25

/**
 * Take in an object that's a JSON schema and take care of all $ref references
 *
 * @author Tyler Akins <fidian@rumkin.com>
 * @see    README.md
 */
class RefResolver
{
    /**
     * HACK to prevent too many recursive expansions.
     * Happens e.g. when you want to validate a schema against the schema
     * definition.
     *
     * @var integer
     */
    protected static $depth = 0;

    /**
     * @var UriRetrieverInterface
     */
    protected $uriRetriever = null;

    /**
     * @param UriRetriever $retriever
     */
    public function __construct($retriever = null)
    {
        $this->uriRetriever = $retriever;
    }

    /**
     * Retrieves a given schema given a ref and a source URI
     *
     * @param  string $ref       Reference from schema
     * @param  string $sourceUri URI where original schema was located
     * @return object            Schema
     */
    public function fetchRef($ref, $sourceUri)
    {
        $retriever  = $this->getUriRetriever();
        $jsonSchema = $retriever->retrieve($ref, $sourceUri);
        $this->resolve($jsonSchema);

        return $jsonSchema;
    }

    /**
     * Return the URI Retriever, defaulting to making a new one if one
     * was not yet set.
     *
     * @return UriRetriever
     */
    public function getUriRetriever()
    {
        if (is_null($this->uriRetriever)) {
            $this->setUriRetriever(new UriRetriever);
        }

        return $this->uriRetriever;
    }

    /**
     * Resolves all $ref references for a given schema.  Recurses through
     * the object to resolve references of any child schemas.
     *
     * The 'format' property is omitted because it isn't required for
     * validation.  Theoretically, this class could be extended to look
     * for URIs in formats: "These custom formats MAY be expressed as
     * an URI, and this URI MAY reference a schema of that format."
     *
     * The 'id' property is not filled in, but that could be made to happen.
     *
     * @param object $schema    JSON Schema to flesh out
     * @param string $sourceUri URI where this schema was located
     */
    public function resolve($schema, $sourceUri = null)
    {
        if (self::$depth > 7) {
            return;
        }
        ++self::$depth;

        if (! is_object($schema)) {
            --self::$depth;
            return;
        }

        if (null === $sourceUri && ! empty($schema->id)) {
            $sourceUri = $schema->id;
        }

        // Resolve $ref first
        $this->resolveRef($schema, $sourceUri);

        // These properties are just schemas
        // eg.  items can be a schema or an array of schemas
        foreach (array('additionalItems', 'additionalProperties', 'extends', 'items') as $propertyName) {
            $this->resolveProperty($schema, $propertyName, $sourceUri);
        }

        // These are all potentially arrays that contain schema objects
        // eg.  type can be a value or an array of values/schemas
        // eg.  items can be a schema or an array of schemas
        foreach (array('disallow', 'extends', 'items', 'type') as $propertyName) {
            $this->resolveArrayOfSchemas($schema, $propertyName, $sourceUri);
        }

        // These are all objects containing properties whose values are schemas
        foreach (array('dependencies', 'patternProperties', 'properties') as $propertyName) {
            $this->resolveObjectOfSchemas($schema, $propertyName, $sourceUri);
        }

        --self::$depth;
    }

    /**
     * Given an object and a property name, that property should be an
     * array whose values can be schemas.
     *
     * @param object $schema       JSON Schema to flesh out
     * @param string $propertyName Property to work on
     * @param string $sourceUri    URI where this schema was located
     */
    public function resolveArrayOfSchemas($schema, $propertyName, $sourceUri)
    {
        if (! isset($schema->$propertyName) || ! is_array($schema->$propertyName)) {
            return;
        }

        foreach ($schema->$propertyName as $possiblySchema) {
            $this->resolve($possiblySchema, $sourceUri);
        }
    }

    /**
     * Given an object and a property name, that property should be an
     * object whose properties are schema objects.
     *
     * @param object $schema       JSON Schema to flesh out
     * @param string $propertyName Property to work on
     * @param string $sourceUri    URI where this schema was located
     */
    public function resolveObjectOfSchemas($schema, $propertyName, $sourceUri)
    {
        if (! isset($schema->$propertyName) || ! is_object($schema->$propertyName)) {
            return;
        }

        foreach (get_object_vars($schema->$propertyName) as $possiblySchema) {
            $this->resolve($possiblySchema, $sourceUri);
        }
    }

    /**
     * Given an object and a property name, that property should be a
     * schema object.
     *
     * @param object $schema       JSON Schema to flesh out
     * @param string $propertyName Property to work on
     * @param string $sourceUri    URI where this schema was located
     */
    public function resolveProperty($schema, $propertyName, $sourceUri)
    {
        if (! isset($schema->$propertyName)) {
            return;
        }

        $this->resolve($schema->$propertyName, $sourceUri);
    }

    /**
     * Look for the $ref property in the object.  If found, remove the
     * reference and augment this object with the contents of another
     * schema.
     *
     * @param object $schema    JSON Schema to flesh out
     * @param string $sourceUri URI where this schema was located
     */
    public function resolveRef($schema, $sourceUri)
    {
        $ref = '$ref';

        if (empty($schema->$ref)) {
            return;
        }

        $refSchema = $this->fetchRef($schema->$ref, $sourceUri);
        unset($schema->$ref);

        // Augment the current $schema object with properties fetched
        foreach (get_object_vars($refSchema) as $prop => $value) {
            $schema->$prop = $value;
        }
    }

    /**
     * Set URI Retriever for use with the Ref Resolver
     *
     * @param UriRetriever $retriever
     * @return $this for chaining
     */
    public function setUriRetriever(UriRetriever $retriever)
    {
        $this->uriRetriever = $retriever;

        return $this;
    }
}<|MERGE_RESOLUTION|>--- conflicted
+++ resolved
@@ -10,11 +10,6 @@
 namespace JsonSchema;
 
 use JsonSchema\Uri\UriRetriever;
-<<<<<<< HEAD
-=======
-use JsonSchema\Uri\Retrievers\UriRetrieverInterface;
-use JsonSchema\Exception\ResourceNotFoundException;
->>>>>>> 22d97c25
 
 /**
  * Take in an object that's a JSON schema and take care of all $ref references
